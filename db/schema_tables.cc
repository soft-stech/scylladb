--- conflicted
+++ resolved
@@ -168,11 +168,7 @@
 static future<> merge_functions(distributed<service::storage_proxy>& proxy, schema_result before, schema_result after);
 static future<> merge_aggregates(distributed<service::storage_proxy>& proxy, schema_result before, schema_result after, schema_result scylla_before, schema_result scylla_after);
 
-<<<<<<< HEAD
-static future<> do_merge_schema(distributed<service::storage_proxy>&, sharded<db::system_keyspace>& sys_ks, std::vector<mutation>, bool do_flush);
-=======
-static future<> do_merge_schema(distributed<service::storage_proxy>&, std::vector<mutation>, bool do_flush, bool reload);
->>>>>>> 1ecd3c1a
+static future<> do_merge_schema(distributed<service::storage_proxy>&, sharded<db::system_keyspace>& sys_ks, std::vector<mutation>, bool do_flush, bool reload);
 
 using computed_columns_map = std::unordered_map<bytes, column_computation_ptr>;
 static computed_columns_map get_computed_columns(const schema_mutations& sm);
@@ -988,11 +984,7 @@
     }
     co_await with_merge_lock([&] () mutable -> future<> {
         bool flush_schema = proxy.local().get_db().local().get_config().flush_schema_tables_after_modification();
-<<<<<<< HEAD
-        co_await do_merge_schema(proxy, sys_ks, std::move(mutations), flush_schema);
-=======
-        co_await do_merge_schema(proxy, std::move(mutations), flush_schema, reload);
->>>>>>> 1ecd3c1a
+        co_await do_merge_schema(proxy, sys_ks, std::move(mutations), flush_schema, reload);
         co_await update_schema_version_and_announce(sys_ks, proxy, feat.cluster_schema_features());
     });
 }
@@ -1234,11 +1226,7 @@
     return result;
 }
 
-<<<<<<< HEAD
-static future<> do_merge_schema(distributed<service::storage_proxy>& proxy, sharded<db::system_keyspace>& sys_ks, std::vector<mutation> mutations, bool do_flush)
-=======
-static future<> do_merge_schema(distributed<service::storage_proxy>& proxy, std::vector<mutation> mutations, bool do_flush, bool reload)
->>>>>>> 1ecd3c1a
+static future<> do_merge_schema(distributed<service::storage_proxy>& proxy, sharded<db::system_keyspace>& sys_ks, std::vector<mutation> mutations, bool do_flush, bool reload)
 {
     slogger.trace("do_merge_schema: {}", mutations);
     schema_ptr s = keyspaces();
